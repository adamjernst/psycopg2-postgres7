/* psycopgmodule.c - psycopg module (will import other C classes)
 *
 * Copyright (C) 2003 Federico Di Gregorio <fog@debian.org>
 *
 * This file is part of psycopg.
 *
 * This program is free software; you can redistribute it and/or
 * modify it under the terms of the GNU General Public License
 * as published by the Free Software Foundation; either version 2,
 * or (at your option) any later version.
 *
 * This program is distributed in the hope that it will be useful,
 * but WITHOUT ANY WARRANTY; without even the implied warranty of
 * MERCHANTABILITY or FITNESS FOR A PARTICULAR PURPOSE.  See the
 * GNU General Public License for more details.
 *
 * You should have received a copy of the GNU General Public License
 * along with this program; if not, write to the Free Software
 * Foundation, 59 Temple Place - Suite 330, Boston, MA 02111-1307, USA.
 */

#define PY_SSIZE_T_CLEAN
#include <Python.h>

#define PSYCOPG_MODULE
#include "psycopg/config.h"
#include "psycopg/python.h"
#include "psycopg/psycopg.h"
#include "psycopg/connection.h"
#include "psycopg/cursor.h"
#include "psycopg/lobject.h"
#include "psycopg/typecast.h"
#include "psycopg/microprotocols.h"
#include "psycopg/microprotocols_proto.h"

#include "psycopg/adapter_qstring.h"
#include "psycopg/adapter_binary.h"
#include "psycopg/adapter_pboolean.h"
#include "psycopg/adapter_asis.h"
#include "psycopg/adapter_list.h"
#include "psycopg/typecast_binary.h"

#ifdef HAVE_MXDATETIME
#include <mxDateTime.h>
#include "psycopg/adapter_mxdatetime.h"
HIDDEN mxDateTimeModule_APIObject *mxDateTimeP = NULL;
#endif

/* some module-level variables, like the datetime module */
#ifdef HAVE_PYDATETIME
#include <datetime.h>
#include "psycopg/adapter_datetime.h"
HIDDEN PyObject *pyDateTimeModuleP = NULL;
HIDDEN PyObject *pyDateTypeP = NULL;
HIDDEN PyObject *pyTimeTypeP = NULL;
HIDDEN PyObject *pyDateTimeTypeP = NULL;
HIDDEN PyObject *pyDeltaTypeP = NULL;
#endif

/* pointers to the psycopg.tz classes */
HIDDEN PyObject *pyPsycopgTzModule = NULL;
HIDDEN PyObject *pyPsycopgTzLOCAL = NULL;
HIDDEN PyObject *pyPsycopgTzFixedOffsetTimezone = NULL;

HIDDEN PyObject *psycoEncodings = NULL;

#ifdef PSYCOPG_DEBUG
HIDDEN int psycopg_debug_enabled = 0;
#endif

/** connect module-level function **/
#define psyco_connect_doc \
"connect(dsn, ...) -- Create a new database connection.\n\n"               \
"This function supports two different but equivalent sets of arguments.\n" \
"A single data source name or ``dsn`` string can be used to specify the\n" \
"connection parameters, as follows::\n\n"                                  \
"    psycopg2.connect(\"dbname=xxx user=xxx ...\")\n\n"   \
"If ``dsn`` is not provided it is possible to pass the parameters as\n"    \
"keyword arguments; e.g.::\n\n"                                            \
"    psycopg2.connect(database='xxx', user='xxx', ...)\n\n"                \
"The full list of available parameters is:\n\n"                            \
"- ``dbname`` -- database name (only in 'dsn')\n"                          \
"- ``database`` -- database name (only as keyword argument)\n"             \
"- ``host`` -- host address (defaults to UNIX socket if not provided)\n"   \
"- ``port`` -- port number (defaults to 5432 if not provided)\n"           \
"- ``user`` -- user name used to authenticate\n"                           \
"- ``password`` -- password used to authenticate\n"                        \
"- ``sslmode`` -- SSL mode (see PostgreSQL documentation)\n\n"             \
"If the ``connection_factory`` keyword argument is not provided this\n"    \
"function always return an instance of the `connection` class.\n"          \
"Else the given sub-class of `extensions.connection` will be used to\n"    \
"instantiate the connection object.\n\n"                                   \
":return: New database connection\n"                                         \
":rtype: `extensions.connection`"

static size_t
_psyco_connect_fill_dsn(char *dsn, const char *kw, const char *v, size_t i)
{
    strcpy(&dsn[i], kw); i += strlen(kw);
    strcpy(&dsn[i], v); i += strlen(v);
    return i;
}

static PyObject *
psyco_connect(PyObject *self, PyObject *args, PyObject *keywds)
{
    PyObject *conn = NULL, *factory = NULL;
    PyObject *pyport = NULL;

    size_t idsn=-1;
    int iport=-1;
    const char *dsn_static = NULL;
    char *dsn_dynamic=NULL;
    const char *database=NULL, *user=NULL, *password=NULL;
    const char *host=NULL, *sslmode=NULL;
    char port[16];

    static char *kwlist[] = {"dsn", "database", "host", "port",
                             "user", "password", "sslmode",
                             "connection_factory", NULL};

    if (!PyArg_ParseTupleAndKeywords(args, keywds, "|sssOsssO", kwlist,
                                     &dsn_static, &database, &host, &pyport,
                                     &user, &password, &sslmode, &factory)) {
        return NULL;
    }

    if (pyport && PyString_Check(pyport)) {
      PyObject *pyint = PyInt_FromString(PyString_AsString(pyport), NULL, 10);
      if (!pyint) goto fail;
      /* Must use PyInt_AsLong rather than PyInt_AS_LONG, because
       * PyInt_FromString can return a PyLongObject: */
      iport = PyInt_AsLong(pyint);
      Py_DECREF(pyint);
    }
    else if (pyport && PyInt_Check(pyport)) {
      iport = PyInt_AsLong(pyport);
    }
    else if (pyport != NULL) {
      PyErr_SetString(PyExc_TypeError, "port must be a string or int");
      goto fail;
    }

    if (iport > 0)
      PyOS_snprintf(port, 16, "%d", iport);

    if (dsn_static == NULL) {
        size_t l = 46; /* len(" dbname= user= password= host= port= sslmode=\0") */

        if (database) l += strlen(database);
        if (host) l += strlen(host);
        if (iport > 0) l += strlen(port);
        if (user) l += strlen(user);
        if (password) l += strlen(password);
        if (sslmode) l += strlen(sslmode);

        dsn_dynamic = malloc(l*sizeof(char));
        if (dsn_dynamic == NULL) {
            PyErr_SetString(InterfaceError, "dynamic dsn allocation failed");
            goto fail;
        }

        idsn = 0;
        if (database)
            idsn = _psyco_connect_fill_dsn(dsn_dynamic, " dbname=", database, idsn);
        if (host)
            idsn = _psyco_connect_fill_dsn(dsn_dynamic, " host=", host, idsn);
        if (iport > 0)
            idsn = _psyco_connect_fill_dsn(dsn_dynamic, " port=", port, idsn);
        if (user)
            idsn = _psyco_connect_fill_dsn(dsn_dynamic, " user=", user, idsn);
        if (password)
            idsn = _psyco_connect_fill_dsn(dsn_dynamic, " password=", password, idsn);
        if (sslmode)
            idsn = _psyco_connect_fill_dsn(dsn_dynamic, " sslmode=", sslmode, idsn);

        if (idsn > 0) {
            dsn_dynamic[idsn] = '\0';
            memmove(dsn_dynamic, &dsn_dynamic[1], idsn);
        }
        else {
            PyErr_SetString(InterfaceError, "missing dsn and no parameters");
            goto fail;
        }
    }

    {
      const char *dsn = (dsn_static != NULL ? dsn_static : dsn_dynamic);
      Dprintf("psyco_connect: dsn = '%s'", dsn);

      /* allocate connection, fill with errors and return it */
      if (factory == NULL) factory = (PyObject *)&connectionType;
      conn = PyObject_CallFunction(factory, "s", dsn);
    }

    goto cleanup;
    fail:
      assert (PyErr_Occurred());
      if (conn != NULL) {
        Py_DECREF(conn);
        conn = NULL;
      }
      /* Fall through to cleanup: */
    cleanup:
      if (dsn_dynamic != NULL) {
        free(dsn_dynamic);
      }

    return conn;
}

/** type registration **/
#define psyco_register_type_doc \
"register_type(obj) -> None -- register obj with psycopg type system\n\n" \
":Parameters:\n" \
"  * `obj`: A type adapter created by `new_type()`"

#define typecast_from_python_doc \
"new_type(oids, name, adapter) -> new type object\n\n" \
"Create a new binding object. The object can be used with the\n" \
"`register_type()` function to bind PostgreSQL objects to python objects.\n\n" \
":Parameters:\n" \
"  * `oids`: Tuple of ``oid`` of the PostgreSQL types to convert.\n" \
"  * `name`: Name for the new type\n" \
"  * `adapter`: Callable to perform type conversion.\n" \
"    It must have the signature ``fun(value, cur)`` where ``value`` is\n" \
"    the string representation returned by PostgreSQL (`None` if ``NULL``)\n" \
"    and ``cur`` is the cursor from which data are read."

static void
_psyco_register_type_set(PyObject **dict, PyObject *type)
{
    if (*dict == NULL)
        *dict = PyDict_New();
    typecast_add(type, *dict, 0);
}

static PyObject *
psyco_register_type(PyObject *self, PyObject *args)
{
    PyObject *type, *obj = NULL;

    if (!PyArg_ParseTuple(args, "O!|O", &typecastType, &type, &obj)) {
        return NULL;
    }

    if (obj != NULL) {
        if (obj->ob_type == &cursorType) {
            _psyco_register_type_set(&(((cursorObject*)obj)->string_types), type);
        }
        else if (obj->ob_type == &connectionType) {
            typecast_add(type, ((connectionObject*)obj)->string_types, 0);
        }
        else {
            PyErr_SetString(PyExc_TypeError,
                "argument 2 must be a connection, cursor or None");
            return NULL;
        }
    }
    else {
        typecast_add(type, NULL, 0);
    }

    Py_INCREF(Py_None);
    return Py_None;
}


/* default adapters */

static void
psyco_adapters_init(PyObject *mod)
{
    PyObject *call;

    microprotocols_add(&PyFloat_Type, NULL, (PyObject*)&asisType);
    microprotocols_add(&PyInt_Type, NULL, (PyObject*)&asisType);
    microprotocols_add(&PyLong_Type, NULL, (PyObject*)&asisType);

    microprotocols_add(&PyString_Type, NULL, (PyObject*)&qstringType);
    microprotocols_add(&PyUnicode_Type, NULL, (PyObject*)&qstringType);
    microprotocols_add(&PyBuffer_Type, NULL, (PyObject*)&binaryType);
    microprotocols_add(&PyList_Type, NULL, (PyObject*)&listType);

#ifdef HAVE_MXDATETIME
    /* the module has already been initialized, so we can obtain the callable
       objects directly from its dictionary :) */
    call = PyMapping_GetItemString(mod, "TimestampFromMx");
    microprotocols_add(mxDateTimeP->DateTime_Type, NULL, call);
    call = PyMapping_GetItemString(mod, "TimeFromMx");
    microprotocols_add(mxDateTimeP->DateTimeDelta_Type, NULL, call);
#endif

#ifdef HAVE_PYDATETIME
    /* as above, we use the callable objects from the psycopg module */
    call = PyMapping_GetItemString(mod, "DateFromPy");
    microprotocols_add((PyTypeObject*)pyDateTypeP, NULL, call);
    call = PyMapping_GetItemString(mod, "TimeFromPy");
    microprotocols_add((PyTypeObject*)pyTimeTypeP, NULL, call);
    call = PyMapping_GetItemString(mod, "TimestampFromPy");
    microprotocols_add((PyTypeObject*)pyDateTimeTypeP, NULL, call);
    call = PyMapping_GetItemString(mod, "IntervalFromPy");
    microprotocols_add((PyTypeObject*)pyDeltaTypeP, NULL, call);
#endif

#ifdef HAVE_PYBOOL
    microprotocols_add(&PyBool_Type, NULL, (PyObject*)&pbooleanType);
#endif

#ifdef HAVE_DECIMAL
    microprotocols_add((PyTypeObject*)psyco_GetDecimalType(),
                       NULL, (PyObject*)&asisType);
#endif
}

/* psyco_encodings_fill

   Fill the module's postgresql<->python encoding table */

static encodingPair encodings[] = {
    {"SQL_ASCII",    "ascii"},
    {"LATIN1",       "iso8859_1"},
    {"LATIN2",       "iso8859_2"},
    {"LATIN3",       "iso8859_3"},
    {"LATIN4",       "iso8859_4"},
    {"LATIN5",       "iso8859_9"},
    {"LATIN6",       "iso8859_10"},
    {"LATIN7",       "iso8859_13"},
    {"LATIN8",       "iso8859_14"},
    {"LATIN9",       "iso8859_15"},
    {"ISO88591",     "iso8859_1"},
    {"ISO88592",     "iso8859_2"},
    {"ISO88593",     "iso8859_3"},
    {"ISO88595",     "iso8859_5"},
    {"ISO88596",     "iso8859_6"},
    {"ISO88597",     "iso8859_7"},
    {"ISO885913",    "iso8859_13"},
    {"ISO88598",     "iso8859_8"},
    {"ISO88599",     "iso8859_9"},
    {"ISO885914",    "iso8859_14"},
    {"ISO885915",    "iso8859_15"},
    {"UNICODE",      "utf_8"}, /* Not valid in 8.2, backward compatibility */
    {"UTF8",         "utf_8"},
    {"WIN950",       "cp950"},
    {"Windows950",   "cp950"},
    {"BIG5",         "big5"},
    {"EUC_JP",       "euc_jp"},
    {"EUC_KR",       "euc_kr"},
    {"GB18030",      "gb18030"},
    {"GBK",          "gbk"},
    {"WIN936",       "gbk"},
    {"Windows936",   "gbk"},
    {"JOHAB",        "johab"},
    {"KOI8",         "koi8_r"}, /* in PG: KOI8 == KOI8R == KOI8-R == KOI8-U
                                   but in Python there is koi8_r AND koi8_u */
    {"KOI8R",        "koi8_r"},
    {"SJIS",         "cp932"},
    {"Mskanji",      "cp932"},
    {"ShiftJIS",     "cp932"},
    {"WIN932",       "cp932"},
    {"Windows932",   "cp932"},
    {"UHC",          "cp949"},
    {"WIN949",       "cp949"},
    {"Windows949",   "cp949"},
    {"WIN866",       "cp866"},
    {"ALT",          "cp866"},
    {"WIN874",       "cp874"},
    {"WIN1250",      "cp1250"},
    {"WIN1251",      "cp1251"},
    {"WIN",          "cp1251"},
    {"WIN1252",      "cp1252"},
    {"WIN1253",      "cp1253"},
    {"WIN1254",      "cp1254"},
    {"WIN1255",      "cp1255"},
    {"WIN1256",      "cp1256"},
    {"WIN1257",      "cp1257"},
    {"WIN1258",      "cp1258"},
    {"ABC",          "cp1258"},
    {"TCVN",         "cp1258"},
    {"TCVN5712",     "cp1258"},
    {"VSCII",        "cp1258"},

/* those are missing from Python:                */
/*    {"EUC_CN", "?"},                           */
/*    {"EUC_TW", "?"},                           */
/*    {"LATIN10", "?"},                          */
/*    {"ISO885916", "?"},                        */
/*    {"MULE_INTERNAL", "?"},                    */
    {NULL, NULL}
};

static void psyco_encodings_fill(PyObject *dict)
{
    encodingPair *enc;

    for (enc = encodings; enc->pgenc != NULL; enc++) {
        PyObject *value = PyString_FromString(enc->pyenc);
        PyDict_SetItemString(dict, enc->pgenc, value);
        Py_DECREF(value);
    }
}

/* psyco_errors_init, psyco_errors_fill (callable from C)

   Initialize the module's exceptions and after that a dictionary with a full
   set of exceptions. */

PyObject *Error, *Warning, *InterfaceError, *DatabaseError,
    *InternalError, *OperationalError, *ProgrammingError,
    *IntegrityError, *DataError, *NotSupportedError;
#ifdef PSYCOPG_EXTENSIONS
PyObject *QueryCanceledError, *TransactionRollbackError;
#endif

/* mapping between exception names and their PyObject */
static struct {
    char *name;
    PyObject **exc;
    PyObject **base;
    const char *docstr;
} exctable[] = {
    { "psycopg2.Error", &Error, 0, Error_doc },
    { "psycopg2.Warning", &Warning, 0, Warning_doc },
    { "psycopg2.InterfaceError", &InterfaceError, &Error, InterfaceError_doc },
    { "psycopg2.DatabaseError", &DatabaseError, &Error, DatabaseError_doc },
    { "psycopg2.InternalError", &InternalError, &DatabaseError, InternalError_doc },
    { "psycopg2.OperationalError", &OperationalError, &DatabaseError,
        OperationalError_doc },
    { "psycopg2.ProgrammingError", &ProgrammingError, &DatabaseError,
        ProgrammingError_doc },
    { "psycopg2.IntegrityError", &IntegrityError, &DatabaseError,
        IntegrityError_doc },
    { "psycopg2.DataError", &DataError, &DatabaseError, DataError_doc },
    { "psycopg2.NotSupportedError", &NotSupportedError, &DatabaseError,
        NotSupportedError_doc },
#ifdef PSYCOPG_EXTENSIONS
    { "psycopg2.extensions.QueryCanceledError", &QueryCanceledError,
      &OperationalError, OperationalError_doc },
    { "psycopg2.extensions.TransactionRollbackError",
      &TransactionRollbackError, &OperationalError,
      TransactionRollbackError_doc },
#endif
    {NULL}  /* Sentinel */
};

static void
psyco_errors_init(void)
{
    /* the names of the exceptions here reflect the oranization of the
       psycopg2 module and not the fact the the original error objects
       live in _psycopg */

    int i;
    PyObject *dict;
    PyObject *base;
    PyObject *str;

    for (i=0; exctable[i].name; i++) {
        dict = PyDict_New();

        if (exctable[i].docstr) {
            str = PyString_FromString(exctable[i].docstr);
            PyDict_SetItemString(dict, "__doc__", str);
        }

        if (exctable[i].base == 0)
            base = PyExc_StandardError;
        else
            base = *exctable[i].base;

        *exctable[i].exc = PyErr_NewException(exctable[i].name, base, dict);
    }

    /* Make pgerror, pgcode and cursor default to None on psycopg
       error objects.  This simplifies error handling code that checks
       these attributes. */
    PyObject_SetAttrString(Error, "pgerror", Py_None);
    PyObject_SetAttrString(Error, "pgcode", Py_None);
    PyObject_SetAttrString(Error, "cursor", Py_None);
}

void
psyco_errors_fill(PyObject *dict)
{
    PyDict_SetItemString(dict, "Error", Error);
    PyDict_SetItemString(dict, "Warning", Warning);
    PyDict_SetItemString(dict, "InterfaceError", InterfaceError);
    PyDict_SetItemString(dict, "DatabaseError", DatabaseError);
    PyDict_SetItemString(dict, "InternalError", InternalError);
    PyDict_SetItemString(dict, "OperationalError", OperationalError);
    PyDict_SetItemString(dict, "ProgrammingError", ProgrammingError);
    PyDict_SetItemString(dict, "IntegrityError", IntegrityError);
    PyDict_SetItemString(dict, "DataError", DataError);
    PyDict_SetItemString(dict, "NotSupportedError", NotSupportedError);
#ifdef PSYCOPG_EXTENSIONS
    PyDict_SetItemString(dict, "QueryCanceledError", QueryCanceledError);
    PyDict_SetItemString(dict, "TransactionRollbackError",
                         TransactionRollbackError);
#endif
}

void
psyco_errors_set(PyObject *type)
{
    PyObject_SetAttrString(type, "Error", Error);
    PyObject_SetAttrString(type, "Warning", Warning);
    PyObject_SetAttrString(type, "InterfaceError", InterfaceError);
    PyObject_SetAttrString(type, "DatabaseError", DatabaseError);
    PyObject_SetAttrString(type, "InternalError", InternalError);
    PyObject_SetAttrString(type, "OperationalError", OperationalError);
    PyObject_SetAttrString(type, "ProgrammingError", ProgrammingError);
    PyObject_SetAttrString(type, "IntegrityError", IntegrityError);
    PyObject_SetAttrString(type, "DataError", DataError);
    PyObject_SetAttrString(type, "NotSupportedError", NotSupportedError);
#ifdef PSYCOPG_EXTENSIONS
    PyObject_SetAttrString(type, "QueryCanceledError", QueryCanceledError);
    PyObject_SetAttrString(type, "TransactionRollbackError",
                           TransactionRollbackError);
#endif
}

/* psyco_error_new

   Create a new error of the given type with extra attributes. */

void
psyco_set_error(PyObject *exc, PyObject *curs, const char *msg,
                const char *pgerror, const char *pgcode)
{
    PyObject *t;

    PyObject *err = PyObject_CallFunction(exc, "s", msg);

    if (err) {
        if (pgerror) {
            t = PyString_FromString(pgerror);
            PyObject_SetAttrString(err, "pgerror", t);
            Py_DECREF(t);
        }

        if (pgcode) {
            t = PyString_FromString(pgcode);
            PyObject_SetAttrString(err, "pgcode", t);
            Py_DECREF(t);
        }

        if (curs)
            PyObject_SetAttrString(err, "cursor", curs);

        PyErr_SetObject(exc, err);
    Py_DECREF(err);
    }
}


/* Return nonzero if the current one is the main interpreter */
static int
psyco_is_main_interp(void)
{
    static PyInterpreterState *main_interp = NULL;  /* Cached reference */
    PyInterpreterState *interp;

    if (main_interp) {
        return (main_interp == PyThreadState_Get()->interp);
    }

    /* No cached value: cache the proper value and try again. */
    interp = PyInterpreterState_Head();
    while (interp->next)
        interp = interp->next;

    main_interp = interp;
    assert (main_interp);
    return psyco_is_main_interp();
}


/* psyco_GetDecimalType

   Return a new reference to the adapter for decimal type.

   If decimals should be used but the module import fails, fall back on
   the float type.

    If decimals are not to be used, return NULL.
   */

PyObject *
psyco_GetDecimalType(void)
{
    PyObject *decimalType = NULL;
    static PyObject *cachedType = NULL;

#ifdef HAVE_DECIMAL
    PyObject *decimal = PyImport_ImportModule("decimal");

    /* Use the cached object if running from the main interpreter. */
    int can_cache = psyco_is_main_interp();
    if (can_cache && cachedType) {
        Py_INCREF(cachedType);
        return cachedType;
    }

    /* Get a new reference to the Decimal type. */
    if (decimal) {
        decimalType = PyObject_GetAttrString(decimal, "Decimal");
        Py_DECREF(decimal);
    }
    else {
        PyErr_Clear();
        decimalType = (PyObject *)&PyFloat_Type;
        Py_INCREF(decimalType);
    }

    /* Store the object from future uses. */
    if (can_cache && !cachedType) {
        cachedType = decimalType;
    }

#endif /* HAVE_DECIMAL */

    return decimalType;
}


/** method table and module initialization **/

static PyMethodDef psycopgMethods[] = {
    {"connect",  (PyCFunction)psyco_connect,
     METH_VARARGS|METH_KEYWORDS, psyco_connect_doc},
    {"adapt",  (PyCFunction)psyco_microprotocols_adapt,
     METH_VARARGS, psyco_microprotocols_adapt_doc},

    {"register_type", (PyCFunction)psyco_register_type,
     METH_VARARGS, psyco_register_type_doc},
    {"new_type", (PyCFunction)typecast_from_python,
     METH_VARARGS|METH_KEYWORDS, typecast_from_python_doc},

    {"AsIs",  (PyCFunction)psyco_AsIs,
     METH_VARARGS, psyco_AsIs_doc},
    {"QuotedString",  (PyCFunction)psyco_QuotedString,
     METH_VARARGS, psyco_QuotedString_doc},
    {"Boolean",  (PyCFunction)psyco_Boolean,
     METH_VARARGS, psyco_Boolean_doc},
    {"Binary",  (PyCFunction)psyco_Binary,
     METH_VARARGS, psyco_Binary_doc},
    {"Date",  (PyCFunction)psyco_Date,
     METH_VARARGS, psyco_Date_doc},
    {"Time",  (PyCFunction)psyco_Time,
     METH_VARARGS, psyco_Time_doc},
    {"Timestamp",  (PyCFunction)psyco_Timestamp,
     METH_VARARGS, psyco_Timestamp_doc},
    {"DateFromTicks",  (PyCFunction)psyco_DateFromTicks,
     METH_VARARGS, psyco_DateFromTicks_doc},
    {"TimeFromTicks",  (PyCFunction)psyco_TimeFromTicks,
     METH_VARARGS, psyco_TimeFromTicks_doc},
    {"TimestampFromTicks",  (PyCFunction)psyco_TimestampFromTicks,
     METH_VARARGS, psyco_TimestampFromTicks_doc},
    {"List",  (PyCFunction)psyco_List,
     METH_VARARGS, psyco_List_doc},

#ifdef HAVE_MXDATETIME
    {"DateFromMx",  (PyCFunction)psyco_DateFromMx,
     METH_VARARGS, psyco_DateFromMx_doc},
    {"TimeFromMx",  (PyCFunction)psyco_TimeFromMx,
     METH_VARARGS, psyco_TimeFromMx_doc},
    {"TimestampFromMx",  (PyCFunction)psyco_TimestampFromMx,
     METH_VARARGS, psyco_TimestampFromMx_doc},
    {"IntervalFromMx",  (PyCFunction)psyco_IntervalFromMx,
     METH_VARARGS, psyco_IntervalFromMx_doc},
#endif

#ifdef HAVE_PYDATETIME
    {"DateFromPy",  (PyCFunction)psyco_DateFromPy,
     METH_VARARGS, psyco_DateFromPy_doc},
    {"TimeFromPy",  (PyCFunction)psyco_TimeFromPy,
     METH_VARARGS, psyco_TimeFromPy_doc},
    {"TimestampFromPy",  (PyCFunction)psyco_TimestampFromPy,
     METH_VARARGS, psyco_TimestampFromPy_doc},
    {"IntervalFromPy",  (PyCFunction)psyco_IntervalFromPy,
     METH_VARARGS, psyco_IntervalFromPy_doc},
#endif

    {NULL, NULL, 0, NULL}        /* Sentinel */
};

PyMODINIT_FUNC
init_psycopg(void)
{
    static void *PSYCOPG_API[PSYCOPG_API_pointers];

    PyObject *module, *dict;
    PyObject *c_api_object;

#ifdef PSYCOPG_DEBUG
    if (getenv("PSYCOPG_DEBUG"))
      psycopg_debug_enabled = 1;
#endif

    Dprintf("initpsycopg: initializing psycopg %s", PSYCOPG_VERSION);

    /* initialize all the new types and then the module */
    connectionType.ob_type = &PyType_Type;
    cursorType.ob_type     = &PyType_Type;
    typecastType.ob_type   = &PyType_Type;
    qstringType.ob_type    = &PyType_Type;
    binaryType.ob_type     = &PyType_Type;
    isqlquoteType.ob_type  = &PyType_Type;
    asisType.ob_type       = &PyType_Type;
    listType.ob_type       = &PyType_Type;
    chunkType.ob_type      = &PyType_Type;

    if (PyType_Ready(&connectionType) == -1) return;
    if (PyType_Ready(&cursorType) == -1) return;
    if (PyType_Ready(&typecastType) == -1) return;
    if (PyType_Ready(&qstringType) == -1) return;
    if (PyType_Ready(&binaryType) == -1) return;
    if (PyType_Ready(&isqlquoteType) == -1) return;
    if (PyType_Ready(&asisType) == -1) return;
    if (PyType_Ready(&listType) == -1) return;
    if (PyType_Ready(&chunkType) == -1) return;
<<<<<<< HEAD
=======
    
#ifdef PSYCOPG_EXTENSIONS
    lobjectType.ob_type    = &PyType_Type;
    if (PyType_Ready(&lobjectType) == -1) return;
#endif
>>>>>>> 31ef9355

#ifdef HAVE_PYBOOL
    pbooleanType.ob_type   = &PyType_Type;
    if (PyType_Ready(&pbooleanType) == -1) return;
#endif

    /* import mx.DateTime module, if necessary */
#ifdef HAVE_MXDATETIME
    mxdatetimeType.ob_type = &PyType_Type;
    if (PyType_Ready(&mxdatetimeType) == -1) return;
    if (mxDateTime_ImportModuleAndAPI() != 0) {
        Dprintf("initpsycopg: why marc hide mx.DateTime again?!");
        PyErr_SetString(PyExc_ImportError, "can't import mx.DateTime module");
        return;
    }
    mxDateTimeP = &mxDateTime;
#endif

    /* import python builtin datetime module, if available */
#ifdef HAVE_PYDATETIME
    pyDateTimeModuleP = PyImport_ImportModule("datetime");
    if (pyDateTimeModuleP == NULL) {
        Dprintf("initpsycopg: can't import datetime module");
        PyErr_SetString(PyExc_ImportError, "can't import datetime module");
        return;
    }
    pydatetimeType.ob_type = &PyType_Type;
    if (PyType_Ready(&pydatetimeType) == -1) return;

    /* now we define the datetime types, this is crazy because python should
       be doing that, not us! */
    pyDateTypeP = PyObject_GetAttrString(pyDateTimeModuleP, "date");
    pyTimeTypeP = PyObject_GetAttrString(pyDateTimeModuleP, "time");
    pyDateTimeTypeP = PyObject_GetAttrString(pyDateTimeModuleP, "datetime");
    pyDeltaTypeP = PyObject_GetAttrString(pyDateTimeModuleP, "timedelta");
#endif

    /* import psycopg2.tz anyway (TODO: replace with C-level module?) */
    pyPsycopgTzModule = PyImport_ImportModule("psycopg2.tz");
    if (pyPsycopgTzModule == NULL) {
        Dprintf("initpsycopg: can't import psycopg2.tz module");
        PyErr_SetString(PyExc_ImportError, "can't import psycopg2.tz module");
        return;
    }
    pyPsycopgTzLOCAL =
        PyObject_GetAttrString(pyPsycopgTzModule, "LOCAL");
    pyPsycopgTzFixedOffsetTimezone =
        PyObject_GetAttrString(pyPsycopgTzModule, "FixedOffsetTimezone");

    /* initialize the module and grab module's dictionary */
    module = Py_InitModule("_psycopg", psycopgMethods);
    dict = PyModule_GetDict(module);

    /* initialize all the module's exported functions */
    /* PyBoxer_API[PyBoxer_Fake_NUM] = (void *)PyBoxer_Fake; */

    /* Create a CObject containing the API pointer array's address */
    c_api_object = PyCObject_FromVoidPtr((void *)PSYCOPG_API, NULL);
    if (c_api_object != NULL)
        PyModule_AddObject(module, "_C_API", c_api_object);

    /* other mixed initializations of module-level variables */
    psycoEncodings = PyDict_New();
    psyco_encodings_fill(psycoEncodings);

    /* set some module's parameters */
    PyModule_AddStringConstant(module, "__version__", PSYCOPG_VERSION);
    PyModule_AddStringConstant(module, "__doc__", "psycopg PostgreSQL driver");
    PyModule_AddObject(module, "apilevel", PyString_FromString(APILEVEL));
    PyModule_AddObject(module, "threadsafety", PyInt_FromLong(THREADSAFETY));
    PyModule_AddObject(module, "paramstyle", PyString_FromString(PARAMSTYLE));

    /* put new types in module dictionary */
    PyModule_AddObject(module, "connection", (PyObject*)&connectionType);
    PyModule_AddObject(module, "cursor", (PyObject*)&cursorType);
    PyModule_AddObject(module, "ISQLQuote", (PyObject*)&isqlquoteType);
<<<<<<< HEAD
=======
#ifdef PSYCOPG_EXTENSIONS
    PyModule_AddObject(module, "lobject", (PyObject*)&lobjectType);
#endif
>>>>>>> 31ef9355

    /* encodings dictionary in module dictionary */
    PyModule_AddObject(module, "encodings", psycoEncodings);

    /* initialize default set of typecasters */
    typecast_init(dict);

    /* initialize microprotocols layer */
    microprotocols_init(dict);
    psyco_adapters_init(dict);

    /* create a standard set of exceptions and add them to the module's dict */
    psyco_errors_init();
    psyco_errors_fill(dict);

    /* Solve win32 build issue about non-constant initializer element */
    cursorType.tp_alloc = PyType_GenericAlloc;
    binaryType.tp_alloc = PyType_GenericAlloc;
    isqlquoteType.tp_alloc = PyType_GenericAlloc;
    pbooleanType.tp_alloc = PyType_GenericAlloc;
    connectionType.tp_alloc = PyType_GenericAlloc;
    asisType.tp_alloc = PyType_GenericAlloc;
    qstringType.tp_alloc = PyType_GenericAlloc;
    listType.tp_alloc = PyType_GenericAlloc;
    chunkType.tp_alloc = PyType_GenericAlloc;
<<<<<<< HEAD
=======
    
#ifdef PSYCOPG_EXTENSIONS    
    lobjectType.tp_alloc = PyType_GenericAlloc;
#endif
>>>>>>> 31ef9355

#ifdef HAVE_PYDATETIME
    pydatetimeType.tp_alloc = PyType_GenericAlloc;
#endif

#ifdef HAVE_MXDATETIME
    mxdatetimeType.tp_alloc = PyType_GenericAlloc;
#endif

    Dprintf("initpsycopg: module initialization complete");
}<|MERGE_RESOLUTION|>--- conflicted
+++ resolved
@@ -719,14 +719,11 @@
     if (PyType_Ready(&asisType) == -1) return;
     if (PyType_Ready(&listType) == -1) return;
     if (PyType_Ready(&chunkType) == -1) return;
-<<<<<<< HEAD
-=======
-    
+
 #ifdef PSYCOPG_EXTENSIONS
     lobjectType.ob_type    = &PyType_Type;
     if (PyType_Ready(&lobjectType) == -1) return;
 #endif
->>>>>>> 31ef9355
 
 #ifdef HAVE_PYBOOL
     pbooleanType.ob_type   = &PyType_Type;
@@ -803,12 +800,9 @@
     PyModule_AddObject(module, "connection", (PyObject*)&connectionType);
     PyModule_AddObject(module, "cursor", (PyObject*)&cursorType);
     PyModule_AddObject(module, "ISQLQuote", (PyObject*)&isqlquoteType);
-<<<<<<< HEAD
-=======
 #ifdef PSYCOPG_EXTENSIONS
     PyModule_AddObject(module, "lobject", (PyObject*)&lobjectType);
 #endif
->>>>>>> 31ef9355
 
     /* encodings dictionary in module dictionary */
     PyModule_AddObject(module, "encodings", psycoEncodings);
@@ -834,13 +828,10 @@
     qstringType.tp_alloc = PyType_GenericAlloc;
     listType.tp_alloc = PyType_GenericAlloc;
     chunkType.tp_alloc = PyType_GenericAlloc;
-<<<<<<< HEAD
-=======
-    
-#ifdef PSYCOPG_EXTENSIONS    
+
+#ifdef PSYCOPG_EXTENSIONS
     lobjectType.tp_alloc = PyType_GenericAlloc;
 #endif
->>>>>>> 31ef9355
 
 #ifdef HAVE_PYDATETIME
     pydatetimeType.tp_alloc = PyType_GenericAlloc;
